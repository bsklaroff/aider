<p align="center">
    <a href="https://aider.chat/"><img src="https://aider.chat/assets/logo.svg" alt="Aider Logo" width="300"></a>
</p>

<h1 align="center">
AI Pair Programming in Your Terminal
</h1>


<p align="center">
Aider lets you pair program with LLMs to start a new project or build on your existing codebase. 
</p>

<p align="center">
  <img
    src="https://aider.chat/assets/screencast.svg"
    alt="aider screencast"
  >
</p>

<p align="center">
<!--[[[cog
from scripts.homepage import get_badges_md
text = get_badges_md()
cog.out(text)
]]]-->
  <a href="https://github.com/Aider-AI/aider/stargazers"><img alt="GitHub Stars" title="Total number of GitHub stars the Aider project has received"
src="https://img.shields.io/github/stars/Aider-AI/aider?style=flat-square&logo=github&color=f1c40f&labelColor=555555"/></a>
  <a href="https://pypi.org/project/aider-chat/"><img alt="PyPI Downloads" title="Total number of installations via pip from PyPI"
src="https://img.shields.io/badge/📦%20Installs-1.7M-2ecc71?style=flat-square&labelColor=555555"/></a>
  <img alt="Tokens per week" title="Number of tokens processed weekly by Aider users"
src="https://img.shields.io/badge/📈%20Tokens%2Fweek-15B-3498db?style=flat-square&labelColor=555555"/>
  <a href="https://openrouter.ai/"><img alt="OpenRouter Ranking" title="Aider's ranking among applications on the OpenRouter platform"
src="https://img.shields.io/badge/🏆%20OpenRouter-Top%2020-9b59b6?style=flat-square&labelColor=555555"/></a>
  <a href="https://aider.chat/HISTORY.html"><img alt="Singularity" title="Percentage of the new code in Aider's last release written by Aider itself"
src="https://img.shields.io/badge/🔄%20Singularity-65%25-e74c3c?style=flat-square&labelColor=555555"/></a>
<!--[[[end]]]-->  
</p>

## Features

### [Cloud and local LLMs](https://aider.chat/docs/llms.html)

<a href="https://aider.chat/docs/llms.html"><img src="https://aider.chat/assets/icons/brain.svg" width="32" height="32" align="left" valign="middle" style="margin-right:10px"></a>
Aider works best with Claude 3.7 Sonnet, DeepSeek R1 & Chat V3, OpenAI o1, o3-mini & GPT-4o, but can connect to almost any LLM, including local models.

<br>

### [Maps your codebase](https://aider.chat/docs/repomap.html)

<a href="https://aider.chat/docs/repomap.html"><img src="https://aider.chat/assets/icons/map-outline.svg" width="32" height="32" align="left" valign="middle" style="margin-right:10px"></a>
Aider makes a map of your entire codebase, which helps it work well in larger projects.

<br>

### [100+ code languages](https://aider.chat/docs/languages.html)

<a href="https://aider.chat/docs/languages.html"><img src="https://aider.chat/assets/icons/code-tags.svg" width="32" height="32" align="left" valign="middle" style="margin-right:10px"></a>
Aider works with most popular programming languages: python, javascript, rust, ruby, go, cpp, php, html, css, and dozens more.

<br>

### [Git integration](https://aider.chat/docs/git.html)

<a href="https://aider.chat/docs/git.html"><img src="https://aider.chat/assets/icons/source-branch.svg" width="32" height="32" align="left" valign="middle" style="margin-right:10px"></a>
Aider automatically commits changes with sensible commit messages. Use familiar git tools to easily diff, manage and undo AI changes.

<br>

### [Use in your IDE](https://aider.chat/docs/usage/watch.html)

<a href="https://aider.chat/docs/usage/watch.html"><img src="https://aider.chat/assets/icons/monitor.svg" width="32" height="32" align="left" valign="middle" style="margin-right:10px"></a>
Use aider from within your favorite IDE or editor. Ask for changes by adding comments to your code and aider will get to work.

<br>

### [Images & web pages](https://aider.chat/docs/usage/images-urls.html)

<a href="https://aider.chat/docs/usage/images-urls.html"><img src="https://aider.chat/assets/icons/image-multiple.svg" width="32" height="32" align="left" valign="middle" style="margin-right:10px"></a>
Add images and web pages to the chat to provide visual context, screenshots, reference docs, etc.

<br>

### [Voice-to-code](https://aider.chat/docs/usage/voice.html)

<a href="https://aider.chat/docs/usage/voice.html"><img src="https://aider.chat/assets/icons/microphone.svg" width="32" height="32" align="left" valign="middle" style="margin-right:10px"></a>
Speak with aider about your code! Request new features, test cases or bug fixes using your voice and let aider implement the changes.

<br>

### [Linting & testing](https://aider.chat/docs/usage/lint-test.html)

<a href="https://aider.chat/docs/usage/lint-test.html"><img src="https://aider.chat/assets/icons/check-all.svg" width="32" height="32" align="left" valign="middle" style="margin-right:10px"></a>
Automatically lint and test your code every time aider makes changes. Aider can fix problems detected by your linters and test suites.

<br>

### [Copy/paste to web chat](https://aider.chat/docs/usage/copypaste.html)

<a href="https://aider.chat/docs/usage/copypaste.html"><img src="https://aider.chat/assets/icons/content-copy.svg" width="32" height="32" align="left" valign="middle" style="margin-right:10px"></a>
Work with any LLM via its web chat interface. Aider streamlines copy/pasting code context and edits back and forth with a browser.

## Getting Started

```bash
python -m pip install aider-install
aider-install

# Change directory into your codebase
cd /to/your/project

# DeepSeek
aider --model deepseek --api-key deepseek=<key>

# Claude 3.7 Sonnet
aider --model sonnet --api-key anthropic=<key>

<<<<<<< HEAD
# Work with GPT-4o via OpenAI's API
aider --model gpt-4o --api-key openai=your-key-goes-here

# Work with Sonnet via OpenRouter's API
aider --model openrouter/anthropic/claude-3.7-sonnet --api-key openrouter=your-key-goes-here

# Work with DeepSeek via OpenRouter's API
aider --model openrouter/deepseek/deepseek-chat --api-key openrouter=your-key-goes-here

# Work with Github Copilot
aider --model github_copilot/claude-3.7-sonnet-thought
=======
# o3-mini
aider --model o3-mini --api-key openai=<key>
>>>>>>> 7f05159f
```

<<<<<<< HEAD
> [!TIP]
> If you have not authenticated with Github Copilot before, the first time you run Aider with the `github_copilot` model, you will be prompted to authenticate with Github Copilot using device code authentication. Follow the instructions in the terminal to authenticate.

See the
[installation instructions](https://aider.chat/docs/install.html)
and
[usage documentation](https://aider.chat/docs/usage.html)
for more details.
=======
See the [installation instructions](https://aider.chat/docs/install.html) and [usage documentation](https://aider.chat/docs/usage.html) for more details.
>>>>>>> 7f05159f

## More Information

### Documentation
- [Installation Guide](https://aider.chat/docs/install.html)
- [Usage Guide](https://aider.chat/docs/usage.html)
- [Tutorial Videos](https://aider.chat/docs/usage/tutorials.html)
- [Connecting to LLMs](https://aider.chat/docs/llms.html)
- [Configuration Options](https://aider.chat/docs/config.html)
- [Troubleshooting](https://aider.chat/docs/troubleshooting.html)
- [FAQ](https://aider.chat/docs/faq.html)

### Community & Resources
- [LLM Leaderboards](https://aider.chat/docs/leaderboards/)
- [GitHub Repository](https://github.com/Aider-AI/aider)
- [Discord Community](https://discord.gg/Tv2uQnR88V)
- [Blog](https://aider.chat/blog/)

## Kind Words From Users

- *"The best free open source AI coding assistant."* — [IndyDevDan](https://youtu.be/YALpX8oOn78)
- *"The best AI coding assistant so far."* — [Matthew Berman](https://www.youtube.com/watch?v=df8afeb1FY8)
- *"Aider ... has easily quadrupled my coding productivity."* — [SOLAR_FIELDS](https://news.ycombinator.com/item?id=36212100)
- *"It's a cool workflow... Aider's ergonomics are perfect for me."* — [qup](https://news.ycombinator.com/item?id=38185326)
- *"It's really like having your senior developer live right in your Git repo - truly amazing!"* — [rappster](https://github.com/Aider-AI/aider/issues/124)
- *"What an amazing tool. It's incredible."* — [valyagolev](https://github.com/Aider-AI/aider/issues/6#issue-1722897858)
- *"Aider is such an astounding thing!"* — [cgrothaus](https://github.com/Aider-AI/aider/issues/82#issuecomment-1631876700)
- *"It was WAY faster than I would be getting off the ground and making the first few working versions."* — [Daniel Feldman](https://twitter.com/d_feldman/status/1662295077387923456)
- *"THANK YOU for Aider! It really feels like a glimpse into the future of coding."* — [derwiki](https://news.ycombinator.com/item?id=38205643)
- *"It's just amazing. It is freeing me to do things I felt were out my comfort zone before."* — [Dougie](https://discord.com/channels/1131200896827654144/1174002618058678323/1174084556257775656)
- *"This project is stellar."* — [funkytaco](https://github.com/Aider-AI/aider/issues/112#issuecomment-1637429008)
- *"Amazing project, definitely the best AI coding assistant I've used."* — [joshuavial](https://github.com/Aider-AI/aider/issues/84)
- *"I absolutely love using Aider ... It makes software development feel so much lighter as an experience."* — [principalideal0](https://discord.com/channels/1131200896827654144/1133421607499595858/1229689636012691468)
- *"I have been recovering from multiple shoulder surgeries ... and have used aider extensively. It has allowed me to continue productivity."* — [codeninja](https://www.reddit.com/r/OpenAI/s/nmNwkHy1zG)
- *"I am an aider addict. I'm getting so much more work done, but in less time."* — [dandandan](https://discord.com/channels/1131200896827654144/1131200896827654149/1135913253483069470)
- *"After wasting $100 on tokens trying to find something better, I'm back to Aider. It blows everything else out of the water hands down, there's no competition whatsoever."* — [SystemSculpt](https://discord.com/channels/1131200896827654144/1131200896827654149/1178736602797846548)
- *"Aider is amazing, coupled with Sonnet 3.5 it's quite mind blowing."* — [Josh Dingus](https://discord.com/channels/1131200896827654144/1133060684540813372/1262374225298198548)
- *"Hands down, this is the best AI coding assistant tool so far."* — [IndyDevDan](https://www.youtube.com/watch?v=MPYFPvxfGZs)
- *"[Aider] changed my daily coding workflows. It's mind-blowing how a single Python application can change your life."* — [maledorak](https://discord.com/channels/1131200896827654144/1131200896827654149/1258453375620747264)
- *"Best agent for actual dev work in existing codebases."* — [Nick Dobos](https://twitter.com/NickADobos/status/1690408967963652097?s=20)
- *"One of my favorite pieces of software. Blazing trails on new paradigms!"* — [Chris Wall](https://x.com/chris65536/status/1905053299251798432)
- *"Aider has been revolutionary for me and my work."* — [Starry Hope](https://x.com/starryhopeblog/status/1904985812137132056)
- *"Try aider! One of the best ways to vibe code."* — [Chris Wall](https://x.com/Chris65536/status/1905053418961391929)
- *"Aider is hands down the best. And it's free and opensource."* — [AriyaSavakaLurker](https://www.reddit.com/r/ChatGPTCoding/comments/1ik16y6/whats_your_take_on_aider/mbip39n/)
- *"Aider is also my best friend."* — [jzn21](https://www.reddit.com/r/ChatGPTCoding/comments/1heuvuo/aider_vs_cline_vs_windsurf_vs_cursor/m27dcnb/)
- *"Try Aider, it's worth it."* — [jorgejhms](https://www.reddit.com/r/ChatGPTCoding/comments/1heuvuo/aider_vs_cline_vs_windsurf_vs_cursor/m27cp99/)
- *"I like aider :)"* — [Chenwei Cui](https://x.com/ccui42/status/1904965344999145698)
- *"Aider is the precision tool of LLM code gen. It is minimal, thoughtful and capable of surgical changes to your codebase all while keeping the developer in control."* — [Reilly Sweetland](https://x.com/rsweetland/status/1904963807237259586)<|MERGE_RESOLUTION|>--- conflicted
+++ resolved
@@ -115,36 +115,11 @@
 # Claude 3.7 Sonnet
 aider --model sonnet --api-key anthropic=<key>
 
-<<<<<<< HEAD
-# Work with GPT-4o via OpenAI's API
-aider --model gpt-4o --api-key openai=your-key-goes-here
-
-# Work with Sonnet via OpenRouter's API
-aider --model openrouter/anthropic/claude-3.7-sonnet --api-key openrouter=your-key-goes-here
-
-# Work with DeepSeek via OpenRouter's API
-aider --model openrouter/deepseek/deepseek-chat --api-key openrouter=your-key-goes-here
-
-# Work with Github Copilot
-aider --model github_copilot/claude-3.7-sonnet-thought
-=======
 # o3-mini
 aider --model o3-mini --api-key openai=<key>
->>>>>>> 7f05159f
 ```
 
-<<<<<<< HEAD
-> [!TIP]
-> If you have not authenticated with Github Copilot before, the first time you run Aider with the `github_copilot` model, you will be prompted to authenticate with Github Copilot using device code authentication. Follow the instructions in the terminal to authenticate.
-
-See the
-[installation instructions](https://aider.chat/docs/install.html)
-and
-[usage documentation](https://aider.chat/docs/usage.html)
-for more details.
-=======
 See the [installation instructions](https://aider.chat/docs/install.html) and [usage documentation](https://aider.chat/docs/usage.html) for more details.
->>>>>>> 7f05159f
 
 ## More Information
 
